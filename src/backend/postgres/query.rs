--- conflicted
+++ resolved
@@ -37,21 +37,18 @@
 
     fn prepare_bin_oper(&self, bin_oper: &BinOper, sql: &mut dyn SqlWriter) {
         match bin_oper {
+            BinOper::ILike => write!(sql, "ILIKE").unwrap(),
+            BinOper::NotLike => write!(sql, "NOT ILIKE").unwrap(),
             BinOper::Matches => write!(sql, "@@").unwrap(),
             BinOper::Contains => write!(sql, "@>").unwrap(),
             BinOper::Contained => write!(sql, "<@").unwrap(),
             BinOper::Concatenate => write!(sql, "||").unwrap(),
-<<<<<<< HEAD
-            BinOper::ILike => write!(sql, "ILIKE").unwrap(),
-            BinOper::NotLike => write!(sql, "NOT ILIKE").unwrap(),
-=======
             BinOper::Similarity => write!(sql, "%").unwrap(),
             BinOper::WordSimilarity => write!(sql, "<%").unwrap(),
             BinOper::StrictWordSimilarity => write!(sql, "<<%").unwrap(),
             BinOper::SimilarityDistance => write!(sql, "<->").unwrap(),
             BinOper::WordSimilarityDistance => write!(sql, "<<->").unwrap(),
             BinOper::StrictWordSimilarityDistance => write!(sql, "<<<->").unwrap(),
->>>>>>> 8cbb82a8
             _ => self.prepare_bin_oper_common(bin_oper, sql),
         }
     }

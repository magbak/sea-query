--- conflicted
+++ resolved
@@ -57,22 +57,8 @@
         // MySQL doesn't support declaring ON CONFLICT target.
     }
 
-<<<<<<< HEAD
-    fn prepare_on_conflict_condition(
-        &self,
-        _: &ConditionHolder,
-        _: &mut SqlWriter,
-        _: &mut dyn FnMut(Value),
-    ) {
-        // MySql doesnt't support declaring ON CONFLICT condition.
-    }
-
-    fn prepare_on_conflict_keywords(&self, sql: &mut SqlWriter, _: &mut dyn FnMut(Value)) {
-        write!(sql, " ON DUPLICATE KEY ").unwrap();
-=======
     fn prepare_on_conflict_keywords(&self, sql: &mut dyn SqlWriter) {
         write!(sql, " ON DUPLICATE KEY").unwrap();
->>>>>>> c9b9c66a
     }
 
     fn prepare_on_conflict_do_update_keywords(&self, sql: &mut dyn SqlWriter) {
